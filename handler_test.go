package handler_test

import (
	"bytes"
	"encoding/json"
	"fmt"
	"io"
	"io/ioutil"
	"mime/multipart"
	"net/http"
	"net/http/httptest"
	"reflect"
	"strings"
	"testing"

	"context"

	"github.com/graphql-go/graphql"
	"github.com/graphql-go/graphql/gqlerrors"
	"github.com/graphql-go/graphql/language/location"
	"github.com/graphql-go/graphql/testutil"
	"github.com/graphql-go/handler"
)

func decodeResponse(t *testing.T, recorder *httptest.ResponseRecorder) *graphql.Result {
	// clone request body reader so that we can have a nicer error message
	bodyString := ""
	var target graphql.Result
	if b, err := ioutil.ReadAll(recorder.Body); err == nil {
		bodyString = string(b)
	}
	readerClone := strings.NewReader(bodyString)

	decoder := json.NewDecoder(readerClone)
	err := decoder.Decode(&target)
	if err != nil {
		t.Fatalf("DecodeResponseToType(): %v \n%v", err.Error(), bodyString)
	}
	return &target
}

func executeTest(t *testing.T, h *handler.Handler, req *http.Request) (*graphql.Result, *httptest.ResponseRecorder) {
	resp := httptest.NewRecorder()
	h.ServeHTTP(resp, req)
	result := decodeResponse(t, resp)
	return result, resp
}

func uploadTest(t *testing.T, mapData string) *http.Request {
	body := &bytes.Buffer{}
	writer := multipart.NewWriter(body)

	queryString := `{
        "query":"query HeroNameQuery { hero { name } }",
        "variables":{"file":[null,null]}
    }`

	writer.WriteField("operations", queryString)
	if mapData != "" {
		writer.WriteField("map", mapData)

		part1, _ := writer.CreateFormFile("0", "test1.txt")
		if _, err := io.Copy(part1, strings.NewReader("How now brown cow")); err != nil {
			t.Fatalf("unexpected copy writer fail %v", err)
		}
		part2, _ := writer.CreateFormFile("1", "test2.txt")
		if _, err := io.Copy(part2, strings.NewReader("How now gold fish")); err != nil {
			t.Fatalf("unexpected copy writer fail %v", err)
		}
	}

	err := writer.Close()
	if err != nil {
		t.Fatalf("unexpected writer fail %v", err)
	}

	req, err := http.NewRequest("POST", "/graphql", body)
	if err != nil {
		t.Fatalf("unexpected NewRequest fail %v", err)
	}
	req.Header.Set("Content-Type", writer.FormDataContentType())

	return req
}

func TestContextPropagated(t *testing.T) {
	myNameQuery := graphql.NewObject(graphql.ObjectConfig{
		Name: "Query",
		Fields: graphql.Fields{
			"name": &graphql.Field{
				Name: "name",
				Type: graphql.String,
				Resolve: func(p graphql.ResolveParams) (interface{}, error) {
					return p.Context.Value("name"), nil
				},
			},
		},
	})
	myNameSchema, err := graphql.NewSchema(graphql.SchemaConfig{
		Query: myNameQuery,
	})
	if err != nil {
		t.Fatal(err)
	}

	expected := &graphql.Result{
		Data: map[string]interface{}{
			"name": "context-data",
		},
	}
	queryString := `query={name}`
	req, _ := http.NewRequest("GET", fmt.Sprintf("/graphql?%v", queryString), nil)

	h := handler.New(&handler.Config{
		Schema: &myNameSchema,
		Pretty: true,
	})

	ctx := context.WithValue(context.Background(), "name", "context-data")
	resp := httptest.NewRecorder()
	h.ContextHandler(ctx, resp, req)
	result := decodeResponse(t, resp)
	if resp.Code != http.StatusOK {
		t.Fatalf("unexpected server response %v", resp.Code)
	}
	if !reflect.DeepEqual(result, expected) {
		t.Fatalf("wrong result, graphql result diff: %v", testutil.Diff(expected, result))
	}
}

func TestHandler_BasicQuery_Pretty(t *testing.T) {
	expected := &graphql.Result{
		Data: map[string]interface{}{
			"hero": map[string]interface{}{
				"name": "R2-D2",
			},
		},
	}
	queryString := `query=query HeroNameQuery { hero { name } }&operationName=HeroNameQuery`
	req, _ := http.NewRequest("GET", fmt.Sprintf("/graphql?%v", queryString), nil)

	callbackCalled := false
	h := handler.New(&handler.Config{
		Schema: &testutil.StarWarsSchema,
		Pretty: true,
		ResultCallbackFn: func(ctx context.Context, params *graphql.Params, result *graphql.Result, responseBody []byte) {
			callbackCalled = true
			if params.OperationName != "HeroNameQuery" {
				t.Fatalf("OperationName passed to callback was not HeroNameQuery: %v", params.OperationName)
			}

			if result.HasErrors() {
				t.Fatalf("unexpected graphql result errors")
			}
		},
	})
	result, resp := executeTest(t, h, req)
	if resp.Code != http.StatusOK {
		t.Fatalf("unexpected server response %v", resp.Code)
	}
	if !reflect.DeepEqual(result, expected) {
		t.Fatalf("wrong result, graphql result diff: %v", testutil.Diff(expected, result))
	}
	if !callbackCalled {
		t.Fatalf("ResultCallbackFn was not called when it should have been")
	}
}

func TestHandler_BasicQuery_Ugly(t *testing.T) {
	expected := &graphql.Result{
		Data: map[string]interface{}{
			"hero": map[string]interface{}{
				"name": "R2-D2",
			},
		},
	}
	queryString := `query=query HeroNameQuery { hero { name } }`
	req, _ := http.NewRequest("GET", fmt.Sprintf("/graphql?%v", queryString), nil)

	h := handler.New(&handler.Config{
		Schema: &testutil.StarWarsSchema,
		Pretty: false,
	})
	result, resp := executeTest(t, h, req)
	if resp.Code != http.StatusOK {
		t.Fatalf("unexpected server response %v", resp.Code)
	}
	if !reflect.DeepEqual(result, expected) {
		t.Fatalf("wrong result, graphql result diff: %v", testutil.Diff(expected, result))
	}
}

func TestHandler_Params_NilParams(t *testing.T) {
	defer func() {
		if r := recover(); r != nil {
			if str, ok := r.(string); ok {
				if str != "undefined GraphQL schema" {
					t.Fatalf("unexpected error, got %v", r)
				}
				// test passed
				return
			}
			t.Fatalf("unexpected error, got %v", r)

		}
		t.Fatalf("expected to panic, did not panic")
	}()
	_ = handler.New(nil)

}

func TestHandler_BasicQuery_WithRootObjFn(t *testing.T) {
	myNameQuery := graphql.NewObject(graphql.ObjectConfig{
		Name: "Query",
		Fields: graphql.Fields{
			"name": &graphql.Field{
				Name: "name",
				Type: graphql.String,
				Resolve: func(p graphql.ResolveParams) (interface{}, error) {
					rv := p.Info.RootValue.(map[string]interface{})
					return rv["rootValue"], nil
				},
			},
		},
	})
	myNameSchema, err := graphql.NewSchema(graphql.SchemaConfig{
		Query: myNameQuery,
	})
	if err != nil {
		t.Fatal(err)
	}

	expected := &graphql.Result{
		Data: map[string]interface{}{
			"name": "foo",
		},
	}
	queryString := `query={name}`
	req, _ := http.NewRequest("GET", fmt.Sprintf("/graphql?%v", queryString), nil)

	h := handler.New(&handler.Config{
		Schema: &myNameSchema,
		Pretty: true,
		RootObjectFn: func(ctx context.Context, r *http.Request) map[string]interface{} {
			return map[string]interface{}{"rootValue": "foo"}
		},
	})
	result, resp := executeTest(t, h, req)
	if resp.Code != http.StatusOK {
		t.Fatalf("unexpected server response %v", resp.Code)
	}
	if !reflect.DeepEqual(result, expected) {
		t.Fatalf("wrong result, graphql result diff: %v", testutil.Diff(expected, result))
	}
}

<<<<<<< HEAD
func TestHandler_Post(t *testing.T) {
	expected := &graphql.Result{
		Data: map[string]interface{}{
			"hero": map[string]interface{}{
				"name": "R2-D2",
			},
		},
	}
	queryString := `{"query":"query HeroNameQuery { hero { name } }"}`

	req, _ := http.NewRequest("POST", "/graphql", strings.NewReader(queryString))
	req.Header.Set("Content-Type", "application/json")

	h := handler.New(&handler.Config{
		Schema: &testutil.StarWarsSchema,
	})
	result, resp := executeTest(t, h, req)
	if resp.Code != http.StatusOK {
		t.Fatalf("unexpected server response %v", resp.Code)
	}
	if !reflect.DeepEqual(result, expected) {
		t.Fatalf("wrong result, graphql result diff: %v", testutil.Diff(expected, result))
	}
}

func TestHandler_Multipart_Basic(t *testing.T) {
	expected := &graphql.Result{
		Data: map[string]interface{}{
			"hero": map[string]interface{}{
				"name": "R2-D2",
			},
		},
	}

	req := uploadTest(t, "")

	h := handler.New(&handler.Config{
		Schema: &testutil.StarWarsSchema,
	})
	result, resp := executeTest(t, h, req)
	if resp.Code != http.StatusOK {
		t.Fatalf("unexpected server response %v", resp.Code)
	}
	if !reflect.DeepEqual(result, expected) {
		t.Fatalf("wrong result, graphql result diff: %v", testutil.Diff(expected, result))
	}
}

func TestHandler_Multipart_Basic_ErrNoOperation(t *testing.T) {
	body := &bytes.Buffer{}
	writer := multipart.NewWriter(body)

	err := writer.Close()
	if err != nil {
		t.Fatalf("unexpected writer fail %v", err)
	}

	req, err := http.NewRequest("POST", "/graphql", body)
	req.Header.Set("Content-Type", writer.FormDataContentType())

	h := handler.New(&handler.Config{
		Schema: &testutil.StarWarsSchema,
	})
	result, resp := executeTest(t, h, req)
	if resp.Code != http.StatusOK {
		t.Fatalf("unexpected server response %v", resp.Code)
	}
	if len(result.Errors) != 1 || result.Errors[0].Message != "Must provide an operation." {
		t.Fatalf("unexpected response")
	}
}

func TestHandler_Multipart_Basic_ErrBadMap(t *testing.T) {
	req := uploadTest(t, `{`)

	h := handler.New(&handler.Config{
		Schema: &testutil.StarWarsSchema,
	})
	result, resp := executeTest(t, h, req)
	if resp.Code != http.StatusOK {
		t.Fatalf("unexpected server response %v", resp.Code)
	}
	if len(result.Errors) != 1 || result.Errors[0].Message != "Must provide an operation." {
		t.Fatalf("unexpected response")
	}
}

func TestHandler_Multipart_Basic_ErrBadMapRoot(t *testing.T) {
	req := uploadTest(t, `{"0":["xxx.file"]}`)

	h := handler.New(&handler.Config{
		Schema: &testutil.StarWarsSchema,
	})
	result, resp := executeTest(t, h, req)
	if resp.Code != http.StatusOK {
		t.Fatalf("unexpected server response %v", resp.Code)
	}
	if len(result.Errors) != 1 || result.Errors[0].Message != "Must provide an operation." {
		t.Fatalf("unexpected response %+v", result)
	}
}

func TestHandler_Multipart_Basic_Upload(t *testing.T) {
	expected := &graphql.Result{
		Data: map[string]interface{}{
			"hero": map[string]interface{}{
				"name": "R2-D2",
			},
		},
	}

	req := uploadTest(t, `{"0":["variables.file"]}`)

	h := handler.New(&handler.Config{
		Schema: &testutil.StarWarsSchema,
	})
	result, resp := executeTest(t, h, req)
	if resp.Code != http.StatusOK {
		t.Fatalf("unexpected server response %v", resp.Code)
	}
	if !reflect.DeepEqual(result, expected) {
		t.Fatalf("wrong result, graphql result diff: %v", testutil.Diff(expected, result))
	}
}

func TestHandler_Multipart_Basic_UploadSlice(t *testing.T) {
	expected := &graphql.Result{
		Data: map[string]interface{}{
			"hero": map[string]interface{}{
				"name": "R2-D2",
			},
		},
	}

	req := uploadTest(t, `{"0":["variables.file.0"],"1":["variables.file.1"]}`)

	h := handler.New(&handler.Config{
		Schema: &testutil.StarWarsSchema,
=======
type customError struct {
	message string
}

func (e customError) Error() string {
	return fmt.Sprintf("%s", e.message)
}

func TestHandler_BasicQuery_WithFormatErrorFn(t *testing.T) {
	resolverError := customError{message: "resolver error"}
	myNameQuery := graphql.NewObject(graphql.ObjectConfig{
		Name: "Query",
		Fields: graphql.Fields{
			"name": &graphql.Field{
				Name: "name",
				Type: graphql.String,
				Resolve: func(p graphql.ResolveParams) (interface{}, error) {
					return nil, resolverError
				},
			},
		},
	})
	myNameSchema, err := graphql.NewSchema(graphql.SchemaConfig{
		Query: myNameQuery,
	})
	if err != nil {
		t.Fatal(err)
	}

	customFormattedError := gqlerrors.FormattedError{
		Message: resolverError.Error(),
		Locations: []location.SourceLocation{
			location.SourceLocation{
				Line:   1,
				Column: 2,
			},
		},
		Path: []interface{}{"name"},
	}

	expected := &graphql.Result{
		Data: map[string]interface{}{
			"name": nil,
		},
		Errors: []gqlerrors.FormattedError{customFormattedError},
	}

	queryString := `query={name}`
	req, _ := http.NewRequest("GET", fmt.Sprintf("/graphql?%v", queryString), nil)

	formatErrorFnCalled := false
	h := handler.New(&handler.Config{
		Schema: &myNameSchema,
		Pretty: true,
		FormatErrorFn: func(err error) gqlerrors.FormattedError {
			formatErrorFnCalled = true
			var formatted gqlerrors.FormattedError
			switch err := err.(type) {
			case *gqlerrors.Error:
				formatted = gqlerrors.FormatError(err)
			default:
				t.Fatalf("unexpected error type: %v", reflect.TypeOf(err))
			}
			return formatted
		},
>>>>>>> bece7a66
	})
	result, resp := executeTest(t, h, req)
	if resp.Code != http.StatusOK {
		t.Fatalf("unexpected server response %v", resp.Code)
	}
<<<<<<< HEAD
	if !reflect.DeepEqual(result, expected) {
		t.Fatalf("wrong result, graphql result diff: %v", testutil.Diff(expected, result))
	}
}

func TestHandler_Multipart_Basic_BadSlice(t *testing.T) {
	req := uploadTest(t, `{"0":["variables.file.x"]}`)

	h := handler.New(&handler.Config{
		Schema: &testutil.StarWarsSchema,
	})
	result, resp := executeTest(t, h, req)
	if resp.Code != http.StatusOK {
		t.Fatalf("unexpected server response %v", resp.Code)
	}
	if len(result.Errors) != 1 || result.Errors[0].Message != "Must provide an operation." {
		t.Fatalf("unexpected response %+v", result)
	}
}

func TestHandler_Multipart_Basic_BadSliceLast(t *testing.T) {
	req := uploadTest(t, `{"0":["variables.file.0.test"]}`)

	h := handler.New(&handler.Config{
		Schema: &testutil.StarWarsSchema,
	})
	result, resp := executeTest(t, h, req)
	if resp.Code != http.StatusOK {
		t.Fatalf("unexpected server response %v", resp.Code)
	}
	if len(result.Errors) != 1 || result.Errors[0].Message != "Must provide an operation." {
		t.Fatalf("unexpected response %+v", result)
	}
}

func TestHandler_Multipart_Basic_BadSliceMiddle(t *testing.T) {
	req := uploadTest(t, `{"0":["variables.file.x.test"]}`)

	h := handler.New(&handler.Config{
		Schema: &testutil.StarWarsSchema,
	})
	result, resp := executeTest(t, h, req)
	if resp.Code != http.StatusOK {
		t.Fatalf("unexpected server response %v", resp.Code)
	}
	if len(result.Errors) != 1 || result.Errors[0].Message != "Must provide an operation." {
		t.Fatalf("unexpected response %+v", result)
	}
}

func TestHandler_Multipart_Basic_BadMapPath(t *testing.T) {
	req := uploadTest(t, `{"0":["variables.x.y.z.z.y"]}`)

	h := handler.New(&handler.Config{
		Schema: &testutil.StarWarsSchema,
	})
	result, resp := executeTest(t, h, req)
	if resp.Code != http.StatusOK {
		t.Fatalf("unexpected server response %v", resp.Code)
	}
	if len(result.Errors) != 1 || result.Errors[0].Message != "Must provide an operation." {
		t.Fatalf("unexpected response %+v", result)
	}
=======
	if !formatErrorFnCalled {
		t.Fatalf("FormatErrorFn was not called when it should have been")
	}
	if !reflect.DeepEqual(result, expected) {
		t.Fatalf("wrong result, graphql result diff: %v", testutil.Diff(expected, result))
	}
>>>>>>> bece7a66
}<|MERGE_RESOLUTION|>--- conflicted
+++ resolved
@@ -254,7 +254,6 @@
 	}
 }
 
-<<<<<<< HEAD
 func TestHandler_Post(t *testing.T) {
 	expected := &graphql.Result{
 		Data: map[string]interface{}{
@@ -393,7 +392,6 @@
 
 	h := handler.New(&handler.Config{
 		Schema: &testutil.StarWarsSchema,
-=======
 type customError struct {
 	message string
 }
@@ -459,13 +457,14 @@
 			}
 			return formatted
 		},
->>>>>>> bece7a66
-	})
-	result, resp := executeTest(t, h, req)
-	if resp.Code != http.StatusOK {
-		t.Fatalf("unexpected server response %v", resp.Code)
-	}
-<<<<<<< HEAD
+	})
+	result, resp := executeTest(t, h, req)
+	if resp.Code != http.StatusOK {
+		t.Fatalf("unexpected server response %v", resp.Code)
+	}
+	if !formatErrorFnCalled {
+		t.Fatalf("FormatErrorFn was not called when it should have been")
+	}
 	if !reflect.DeepEqual(result, expected) {
 		t.Fatalf("wrong result, graphql result diff: %v", testutil.Diff(expected, result))
 	}
@@ -529,12 +528,4 @@
 	if len(result.Errors) != 1 || result.Errors[0].Message != "Must provide an operation." {
 		t.Fatalf("unexpected response %+v", result)
 	}
-=======
-	if !formatErrorFnCalled {
-		t.Fatalf("FormatErrorFn was not called when it should have been")
-	}
-	if !reflect.DeepEqual(result, expected) {
-		t.Fatalf("wrong result, graphql result diff: %v", testutil.Diff(expected, result))
-	}
->>>>>>> bece7a66
 }
package handler

import (
	"encoding/json"
	"io/ioutil"
	"mime/multipart"
	"net/http"
	"net/url"
	"strconv"
	"strings"

	"github.com/graphql-go/graphql"

	"context"

	"github.com/graphql-go/graphql/gqlerrors"
)

const (
	ContentTypeJSON              = "application/json"
	ContentTypeGraphQL           = "application/graphql"
	ContentTypeFormURLEncoded    = "application/x-www-form-urlencoded"
	ContentTypeMultipartFormData = "multipart/form-data"
)

type MultipartFile struct {
	File   multipart.File
	Header *multipart.FileHeader
}

type ResultCallbackFn func(ctx context.Context, params *graphql.Params, result *graphql.Result, responseBody []byte)

type Handler struct {
	Schema           *graphql.Schema
	pretty           bool
	graphiql         bool
	playground       bool
	rootObjectFn     RootObjectFn
	resultCallbackFn ResultCallbackFn
<<<<<<< HEAD
	maxMemory        int64
=======
	formatErrorFn    func(err error) gqlerrors.FormattedError
>>>>>>> bece7a66
}

type RequestOptions struct {
	Query         string                 `json:"query" url:"query" schema:"query"`
	Variables     map[string]interface{} `json:"variables" url:"variables" schema:"variables"`
	OperationName string                 `json:"operationName" url:"operationName" schema:"operationName"`
}

// a workaround for getting`variables` as a JSON string
type requestOptionsCompatibility struct {
	Query         string `json:"query" url:"query" schema:"query"`
	Variables     string `json:"variables" url:"variables" schema:"variables"`
	OperationName string `json:"operationName" url:"operationName" schema:"operationName"`
}

func getFromForm(values url.Values) *RequestOptions {
	query := values.Get("query")
	if query != "" {
		// get variables map
		variables := make(map[string]interface{}, len(values))
		variablesStr := values.Get("variables")
		json.Unmarshal([]byte(variablesStr), &variables)

		return &RequestOptions{
			Query:         query,
			Variables:     variables,
			OperationName: values.Get("operationName"),
		}
	}

	return nil
}

// RequestOptions Parses a http.Request into GraphQL request options struct
func NewRequestOptions(r *http.Request, maxMemory int64) *RequestOptions {
	if reqOpt := getFromForm(r.URL.Query()); reqOpt != nil {
		return reqOpt
	}

	if r.Method != http.MethodPost {
		return &RequestOptions{}
	}

	if r.Body == nil {
		return &RequestOptions{}
	}

	// TODO: improve Content-Type handling
	contentTypeStr := r.Header.Get("Content-Type")
	contentTypeTokens := strings.Split(contentTypeStr, ";")
	contentType := contentTypeTokens[0]

	switch contentType {
	case ContentTypeGraphQL:
		body, err := ioutil.ReadAll(r.Body)
		if err != nil {
			return &RequestOptions{}
		}
		return &RequestOptions{
			Query: string(body),
		}
	case ContentTypeFormURLEncoded:
		if err := r.ParseForm(); err != nil {
			return &RequestOptions{}
		}

		if reqOpt := getFromForm(r.PostForm); reqOpt != nil {
			return reqOpt
		}

		return &RequestOptions{}

	case ContentTypeMultipartFormData:
		if err := r.ParseMultipartForm(maxMemory); err != nil {
			// fmt.Printf("Parse Multipart Failed %v", err)
			return &RequestOptions{}
		}

		// @TODO handle array case...

		operationsParam := r.FormValue("operations")
		var opts RequestOptions
		if err := json.Unmarshal([]byte(operationsParam), &opts); err != nil {
			// fmt.Printf("Parse Operations Failed %v", err)
			return &RequestOptions{}
		}

		mapParam := r.FormValue("map")
		mapValues := make(map[string]([]string))
		if len(mapParam) != 0 {
			if err := json.Unmarshal([]byte(mapParam), &mapValues); err != nil {
				// fmt.Printf("Parse map Failed %v", err)
				return &RequestOptions{}
			}
		}

		variables := opts

		for key, value := range mapValues {
			for _, v := range value {
				if file, header, err := r.FormFile(key); err == nil {

					// Now set the path in ther variables
					var node interface{} = variables

					parts := strings.Split(v, ".")
					last := parts[len(parts)-1]

					for _, vv := range parts[:len(parts)-1] {
						// fmt.Printf("Doing vv=%s type=%T parts=%v\n", vv, node, parts)
						switch node.(type) {
						case RequestOptions:
							if vv == "variables" {
								node = opts.Variables
							} else {
								// panic("Invalid top level tag")
								return &RequestOptions{}
							}
						case map[string]interface{}:
							node = node.(map[string]interface{})[vv]
						case []interface{}:
							if idx, err := strconv.ParseInt(vv, 10, 64); err == nil {
								node = node.([]interface{})[idx]
							} else {
								// panic("Unable to lookup index")
								return &RequestOptions{}
							}
						default:
							// panic(fmt.Errorf("Unknown type %T", node))
							return &RequestOptions{}
						}
					}

					data := &MultipartFile{File: file, Header: header}

					switch node.(type) {
					case map[string]interface{}:
						node.(map[string]interface{})[last] = data
					case []interface{}:
						if idx, err := strconv.ParseInt(last, 10, 64); err == nil {
							node.([]interface{})[idx] = data
						} else {
							// panic("Unable to lookup index")
							return &RequestOptions{}
						}
					default:
						// panic(fmt.Errorf("Unknown last type %T", node))
						return &RequestOptions{}
					}
				}
			}
		}

		return &opts

	case ContentTypeJSON:
		fallthrough
	default:
		var opts RequestOptions
		body, err := ioutil.ReadAll(r.Body)
		if err != nil {
			return &opts
		}
		err = json.Unmarshal(body, &opts)
		if err != nil {
			// Probably `variables` was sent as a string instead of an object.
			// So, we try to be polite and try to parse that as a JSON string
			var optsCompatible requestOptionsCompatibility
			json.Unmarshal(body, &optsCompatible)
			json.Unmarshal([]byte(optsCompatible.Variables), &opts.Variables)
		}
		return &opts
	}
}

// ContextHandler provides an entrypoint into executing graphQL queries with a
// user-provided context.
func (h *Handler) ContextHandler(ctx context.Context, w http.ResponseWriter, r *http.Request) {
	// get query
	opts := NewRequestOptions(r, h.maxMemory)

	// execute graphql query
	params := graphql.Params{
		Schema:         *h.Schema,
		RequestString:  opts.Query,
		VariableValues: opts.Variables,
		OperationName:  opts.OperationName,
		Context:        ctx,
	}
	if h.rootObjectFn != nil {
		params.RootObject = h.rootObjectFn(ctx, r)
	}
	result := graphql.Do(params)

	if formatErrorFn := h.formatErrorFn; formatErrorFn != nil && len(result.Errors) > 0 {
		formatted := make([]gqlerrors.FormattedError, len(result.Errors))
		for i, formattedError := range result.Errors {
			formatted[i] = formatErrorFn(formattedError.OriginalError())
		}
		result.Errors = formatted
	}

	if h.graphiql {
		acceptHeader := r.Header.Get("Accept")
		_, raw := r.URL.Query()["raw"]
		if !raw && !strings.Contains(acceptHeader, "application/json") && strings.Contains(acceptHeader, "text/html") {
			renderGraphiQL(w, params)
			return
		}
	}

	if h.playground {
		acceptHeader := r.Header.Get("Accept")
		_, raw := r.URL.Query()["raw"]
		if !raw && !strings.Contains(acceptHeader, "application/json") && strings.Contains(acceptHeader, "text/html") {
			renderPlayground(w, r)
			return
		}
	}

	// use proper JSON Header
	w.Header().Add("Content-Type", "application/json; charset=utf-8")

	var buff []byte
	if h.pretty {
		w.WriteHeader(http.StatusOK)
		buff, _ = json.MarshalIndent(result, "", "\t")

		w.Write(buff)
	} else {
		w.WriteHeader(http.StatusOK)
		buff, _ = json.Marshal(result)

		w.Write(buff)
	}

	if h.resultCallbackFn != nil {
		h.resultCallbackFn(ctx, &params, result, buff)
	}
}

// ServeHTTP provides an entrypoint into executing graphQL queries.
func (h *Handler) ServeHTTP(w http.ResponseWriter, r *http.Request) {
	h.ContextHandler(r.Context(), w, r)
}

// RootObjectFn allows a user to generate a RootObject per request
type RootObjectFn func(ctx context.Context, r *http.Request) map[string]interface{}

type Config struct {
	Schema           *graphql.Schema
	Pretty           bool
	GraphiQL         bool
	Playground       bool
	RootObjectFn     RootObjectFn
	ResultCallbackFn ResultCallbackFn
<<<<<<< HEAD
	MaxMemory        int64
=======
	FormatErrorFn    func(err error) gqlerrors.FormattedError
>>>>>>> bece7a66
}

func NewConfig() *Config {
	return &Config{
		Schema:    nil,
		Pretty:    true,
		GraphiQL:  true,
		MaxMemory: 0,
	}
}

func New(p *Config) *Handler {
	if p == nil {
		p = NewConfig()
	}

	if p.Schema == nil {
		panic("undefined GraphQL schema")
	}

	maxMemory := p.MaxMemory
	if maxMemory == 0 {
		maxMemory = 32 << 20 // 32MB
	}

	return &Handler{
		Schema:           p.Schema,
		pretty:           p.Pretty,
		graphiql:         p.GraphiQL,
		playground:       p.Playground,
		rootObjectFn:     p.RootObjectFn,
		resultCallbackFn: p.ResultCallbackFn,
<<<<<<< HEAD
		maxMemory:        maxMemory,
=======
		formatErrorFn:    p.FormatErrorFn,
>>>>>>> bece7a66
	}
}<|MERGE_RESOLUTION|>--- conflicted
+++ resolved
@@ -37,11 +37,8 @@
 	playground       bool
 	rootObjectFn     RootObjectFn
 	resultCallbackFn ResultCallbackFn
-<<<<<<< HEAD
 	maxMemory        int64
-=======
 	formatErrorFn    func(err error) gqlerrors.FormattedError
->>>>>>> bece7a66
 }
 
 type RequestOptions struct {
@@ -298,11 +295,8 @@
 	Playground       bool
 	RootObjectFn     RootObjectFn
 	ResultCallbackFn ResultCallbackFn
-<<<<<<< HEAD
 	MaxMemory        int64
-=======
 	FormatErrorFn    func(err error) gqlerrors.FormattedError
->>>>>>> bece7a66
 }
 
 func NewConfig() *Config {
@@ -335,10 +329,7 @@
 		playground:       p.Playground,
 		rootObjectFn:     p.RootObjectFn,
 		resultCallbackFn: p.ResultCallbackFn,
-<<<<<<< HEAD
 		maxMemory:        maxMemory,
-=======
 		formatErrorFn:    p.FormatErrorFn,
->>>>>>> bece7a66
 	}
 }